{
  "name": "js-java-properties",
  "version": "1.0.3",
  "description": "Java properties file parser and formatter for Javascript.",
  "scripts": {
    "lint": "eslint .",
    "fix": "npm run lint -- --fix",
    "prebuild": "rimraf lib",
    "build": "tsc --project tsconfig.build.json",
    "test": "jest --config jest.config.ts --coverage",
    "test:ci": "npm run lint && npm run test -- --no-cache",
    "all": "npm run lint && npm run build && npm run test",
    "prepack": "npm run build"
  },
  "repository": {
    "type": "git",
    "url": "git+https://github.com/mdvorak/js-java-properties.git"
  },
  "keywords": [
    "java",
    "properties",
    "parser",
    "formatter"
  ],
  "author": "Michal Dvorak",
  "license": "MIT",
  "bugs": {
    "url": "https://github.com/mdvorak/js-java-properties/issues"
  },
  "homepage": "https://github.com/mdvorak/js-java-properties#readme",
  "engines": {
    "node": ">= 16"
  },
  "main": "lib/index.js",
  "types": "lib/index.d.ts",
  "files": [
    "lib",
    "src"
  ],
  "devDependencies": {
    "@jest/types": "^29.5.0",
    "@types/jest": "^29.5.0",
<<<<<<< HEAD
    "@typescript-eslint/eslint-plugin": "^7.4.0",
    "@typescript-eslint/parser": "^8.26.0",
=======
    "@typescript-eslint/eslint-plugin": "^8.25.0",
    "@typescript-eslint/parser": "^7.4.0",
>>>>>>> 19b234a2
    "eslint": "^8.36.0",
    "eslint-config-prettier": "^10.0.1",
    "eslint-plugin-prettier": "^5.1.2",
    "eslint-plugin-simple-import-sort": "^12.0.0",
    "jest": "^29.5.0",
    "prettier": "^3.1.1",
    "rimraf": "^6.0.1",
    "ts-jest": "^29.0.5",
    "ts-node": "^10.9.1",
    "typescript": "^5.0.2"
  }
}<|MERGE_RESOLUTION|>--- conflicted
+++ resolved
@@ -40,13 +40,8 @@
   "devDependencies": {
     "@jest/types": "^29.5.0",
     "@types/jest": "^29.5.0",
-<<<<<<< HEAD
-    "@typescript-eslint/eslint-plugin": "^7.4.0",
+    "@typescript-eslint/eslint-plugin": "^8.25.0",
     "@typescript-eslint/parser": "^8.26.0",
-=======
-    "@typescript-eslint/eslint-plugin": "^8.25.0",
-    "@typescript-eslint/parser": "^7.4.0",
->>>>>>> 19b234a2
     "eslint": "^8.36.0",
     "eslint-config-prettier": "^10.0.1",
     "eslint-plugin-prettier": "^5.1.2",
